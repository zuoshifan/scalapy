import os
import os.path
import sys

import numpy as np
cimport numpy as np

from mpi4py import MPI
import npyutils

import blockcyclic

from libc.stddef cimport size_t
from libc.stdlib cimport malloc, free

## Import Unix low level open/close
from posix.fcntl cimport *
from posix.unistd cimport *


## Import routine for pre-allocating files
cdef extern from "fcntl.h":
    int posix_fallocate(int fd, off_t offset, off_t len)

## Import flags for setting permissions
cdef extern from "sys/stat.h":
    enum: S_IRUSR
    enum: S_IWUSR
    #mode_t umask(mode_t mask)


from blacs cimport *
from bcutil cimport *


# For some reason umask related stuff is not working. grr..
#cdef mode_t read_umask():
#    cdef mode_t mask
#    mask = umask (0);
#    umask (mask);
#    return mask


_context = None
_blocksize = None


def initmpi(gridsize = None, blocksize = None):
    r"""Initialise Scalapack on the current process.

    This routine sets up the BLACS grid, and sets the default context
    for this process.

    Parameters
    ----------
    gridsize : array_like, optional
        A two element list (or other tuple etc), containing the
        requested shape for the process grid e.g. [nprow, npcol]. If
        None (default) set a square grid using the maximum number of
        processes.
    blocksize : array_like, optional
        The default blocksize for new arrays. A two element, [brow,
        bcol] list.
    """

    
    cdef int pnum, nprocs, ictxt, row, col, nrows, ncols
    cdef int rank, size

    global _context
    global _blocksize

    # MPI setup
    comm = MPI.COMM_WORLD
    ct = ProcessContext()
    ct.mpi_rank = comm.Get_rank()
    ct.mpi_size = comm.Get_size()
    
    Cblacs_pinfo(&pnum, &nprocs)

    ## Figure out what to do when we have spare MPI procs
    if not gridsize:
        side = int((nprocs*1.0)**0.5)
        gridsize = [side, side]

    gs = gridsize[0]*gridsize[1]
    if gs > ct.mpi_size:
        raise Exception("Requested gridsize is larger than number of MPI processes.")
    if gs < ct.mpi_size:
        import warnings
        warnings.warn("More MPI processes than process grid points. This may go crazy (especially for commparisons).")

    # Initialise BLACS process grid
    Cblacs_get(-1, 0, &ictxt)
    ct.blacs_context = ictxt
    
    Cblacs_gridinit(&ictxt, "Row", gridsize[0], gridsize[1])
    Cblacs_gridinfo(ictxt, &nrows, &ncols, &row, &col)

    # Fill out default ProcessContext
    ct.num_rows = nrows
    ct.num_cols = ncols

    ct.row = row
    ct.col = col

    _context = ct

    # Set default blocksize
    _blocksize = blocksize



    

    
class ProcessContext(object):
    r"""Stores information about an MPI/BLACS process.

    Attributes
    ----------
    num_rows, num_cols : integer
        The size of the process grid.
    row, col : integer
        The position in the process grid.
    mpi_rank, mpi_size : integer
        The index, and number of MPI processes.
    blacs_context : integer
        The BLACS context.
    """
    num_rows = 1
    num_cols = 1

    row = 0
    col = 0

    mpi_rank = 0
    mpi_size = 1

    blacs_context = 0



def matrix_pagealign(mat, blocksize):
    r"""Page aligns the blocks in a matrix, and makes Fortran ordered.

    Parameters
    ==========
    mat : ndarray
        The matrix to page align (can either by C or Fortran ordered).
    blocksize : array_like
        The blocksize, the first and second elements correspond to the
        row and column blocks respectively.

    Returns
    =======
    m2 : ndarray
        The page aligned matrix.
    """
    #cdef np.ndarray[np.float64_t, ndim=2] m1
    #cdef np.ndarray[np.float64_t, ndim=2] m2

    m1 = np.asfortranarray(mat)

    Nr, Nc = mat.shape
    Br, Bc = blocksize

    nr = num_rpage(Nr, Br, mat.dtype.itemsize)

    m2 = np.empty((nr, Nc), order='F')

    bc2d_copy_pagealign(np_data(m1), np_data(m2), mat.dtype.itemsize, Nr, Nc, Br, Bc)

    return m2



def matrix_from_pagealign(matp, size, blocksize):
    r"""Page aligns the blocks in a matrix, and makes Fortran ordered.

    Parameters
    ==========
    matp : ndarray
        The matrix to page align (can either by C or Fortran ordered).
    blocksize : array_like
        The blocksize, the first and second elements correspond to the
        row and column blocks respectively.

    Returns
    =======
    m2 : ndarray
        The page aligned matrix.
    """
    #cdef np.ndarray[np.float64_t, ndim=1] m1
    #cdef np.ndarray[np.float64_t, ndim=2] m2

    #m1 = matp.flatten()
    m1 = matp.reshape(-1, order='A')

    Nr, Nc = size
    Br, Bc = blocksize

    nr = num_rpage(Nr, Br, matp.dtype.itemsize)

    if np.size(m1) < nr*Nc:
        raise Exception("Source matrix not long enough. Is %i x %i, should be %i x %i." % (matp.shape[0], matp.shape[1], nr, Nc))

    m2 = np.empty((Nr, Nc), order='F')

    bc2d_from_pagealign(np_data(m1), np_data(m2), matp.dtype.itemsize, Nr, Nc, Br, Bc)

    return m2



def index_array(N, B, p, P):
    r"""Which indices of the global array are local to this process.

    Parameters
    ----------
    N : integer
        Size of global array
    B : integer
        Size of blocks
    p : integer
        Index of process along this side.
    P : integer
        Number of processes on this side.

    Returns
    -------
    index_array : ndarray
        An array of integers giving the global positions that would be
        stored locally.
    """
    n = numrc(N, B, p, 0, P)
    ia = np.zeros(n, dtype=np.int32)
    rv = indices_rc(N, B, p, P, <int *>np_data(ia))

    return ia
    




cdef char * np_data(np.ndarray a):
    return <char *>a.data



def ensure_filelength(fname, length):
    r"""Make sure a file is larger than a given size.

    This will ensure that a file exists, and has a size of at least
    `length`. If this can't be done, an exception will be raised.

    Parameters
    ----------
    fname : string
        The name of the file.
    length : integer
        The requested size of the file in bytes.
    """
    cdef int fd, res

    # I've no idea why umask is not being set correctly.
    fd = open(fname, O_RDWR | O_CREAT, S_IRUSR | S_IWUSR)
    if fd == -1:
        raise IOError("Error opening file: %s" % fname)

    res = posix_fallocate(fd, 0, <size_t>length)
    close(fd)
    
    if res != 0:
        raise IOError("Allocating file %s length %i bytes failed." % (fname, length))

    st = os.stat(fname)
    if st.st_size < length:
        raise IOError("Allocating file %s length %i bytes failed in some odd way.")
    

    







cdef class DistributedMatrix(object):
    r"""A matrix distributed over multiple MPI processes.

    Attributes
    ----------
    Nr, Nc : integer, readonly
        The number of rows and cokumns of the global matrix.
    Br, Bc : integer, readonly
        The block shape.
    
    """

    property local_array:
        r"""The local, block-cyclic packed segment of the matrix.

        This is an ndarray and is readonly. However, only the
        reference is readonly, the array itself can be modified in
        place.
        """
        def __get__(self):
            return self._local_array

    
    property desc:
        r"""The Scalapack array descriptor. See [1]_. Returned as an integer
        ndarray and is readonly.

        .. [1] http://www.netlib.org/scalapack/slug/node77.html
        """
        def __get__(self):
            return self._desc.copy()


    property context:
        r"""The ProcessContext of this matrix."""
        def __get__(self):
            return self._context


    property dtype:
        r"""The datatype of this matrix."""
        def __get__(self):
            return self._dtype


    def __init__(self, globalsize, dtype = np.float64, blocksize = None, context = None):
        r"""Initialise an empty DistributedMatrix.

        Parameters
        ----------
        globalsize : list of integers
            The size of the global matrix eg. [Nr, Nc].
        dtype : np.dtype, optional
            The datatype of the array. Only `float32`, `float64` (default) and
            `complex128` are supported by Scalapack.
        blocksize: list of integers, optional
            The blocking size, packed as [Br, Bc]. If `None` uses the default blocking
            (set via `initmpi`).
        context : ProcessContext, optional
            The process context. If not set uses the default (recommended). 
        """

        ## Check and set data type
        dtypes = [np.float32, np.float64, np.complex128]

        if dtype not in dtypes:
            raise Exception("Requested dtype not supported by Scalapack.")

        self._dtype = np.dtype(dtype)

        ## Check and set globalsize, and blocksize
        self.Nr, self.Nc = globalsize
        if not _blocksize and not blocksize:
            raise Exception("No supplied or default blocksize.")

        self.Br, self.Bc = blocksize if blocksize else _blocksize
            
        if not context and  not _context:
            raise Exception("No supplied or default context.")
        self._context = context if context else _context

        self._local_array = np.zeros(self.local_shape(), order='F', dtype=dtype)

        self._mkdesc()

        
    @classmethod
    def fromfile(cls, file, globalsize, dtype, blocksize = None):
        r"""Create a DistributedMatrix from a file representing the
        global matrix.

        As the file is read in via mmap, the individual blocks must be
        page aligned.

        Parameters
        ----------
        file : string
            Name of file to read.
        globalsize : list of integers
            The size of the global matrix, as [Nr, Nc].
        dtype : np.dtype
            The datatype of the array. Only `float32`, `float64` and
            `complex128` are supported by Scalapack.
        blocksize: list of integers, optional
            The blocking size as [Br, Bc]. If `None` uses the default blocking
            (set via `initmpi`).
        context : ProcessContext, optional
            The process context. If not set uses the default (recommended).

        Returns
        -------
        dm : DistributedMatrix
        """
        m = cls(globalsize, blocksize=blocksize, dtype=dtype)
        
        if os.path.exists(file):
            m._loadfile(file)

        return m


    @classmethod
    def fromarray(cls, array, blocksize = None):

        r"""Create a DistributedMatrix directly from the global `array`.

        Parameters
        ----------
        array : ndarray
            The global array to extract the local segments of.
        blocksize: list of integers, optional
            The blocking size in [Br, Bc]. If `None` uses the default
            blocking (set via `initmpi`).

        Returns
        -------
        dm : DistributedMatrix
        """
        if array.ndim != 2:
            raise Exception("Array must be 2d.")

        m = cls(array.shape, blocksize=blocksize, dtype=array.dtype)
        
        ac = np.asfortranarray(array)
        m._loadarray(ac)

        return m


    @classmethod
    def empty_like(cls, mat):
        r"""Create a DistributedMatrix, with the same shape and
        blocking as `mat`.

        Parameters
        ----------
        mat : DistributedMatrix
            The matrix to copy.

        Returns
        -------
        cmat : DistributedMatrix
        """
        return cls([mat.Nr, mat.Nc], blocksize=[mat.Br, mat.Bc], dtype=mat.dtype, context=mat.context)
    
    
    @classmethod
    def from_npy(cls, fname, comm=MPI.COMM_WORLD, blocksize=None, 
                 shape_override=None, order_override=None):
        r"""Create a distributed matrix by reading a .npy file.

        Parameters
        ----------
        fname : str
            File name to read.
        comm : mpi communicator
            Does nothing for now, but will eventually specify the communicator.
        blocksize : list of integers, optional
            The blocking size in [Br, Bc]. If `None` uses the default
            blocking (set via `initmpi`).
        shape_override : tuple of integers or None
            If not None, ignore the array shape stored in the .npy header and
            use this instead.  This is like a reshape on read operation.
        order_override : "C", "F" or None
            If not None, ignore the axis ordering specified in the .npy header
            and use the ordering specified by this parameter. This might be a
            good idea if your matrix is symetric and C ordered and you'dd
            rather read it as Fortran ordered which should be faster.
        """
        
        shape, fortran_order, dtype, offset = npyutils.read_header_data(fname)

        # Global shape.
        if shape_override:
            shape = shape_override
        if len(shape) != 2:
            msg = "Distributed matrices must be 2D arrays"
            raise ValueError(msg)
        # Axis ordering.
        if order_override == 'C':
            fortran_order = False
        elif order_override == 'F':
            fortran_order = True
        if fortran_order:
            order = 'F'
        else:
            order = 'C'
        # Block size.
        if not blocksize:
            blocksize = _blocksize
<<<<<<< HEAD
        
        # Check the file size.
        file_size = os.path.getsize(fname)  # bytes.
        array_size = 1
        for s in shape:
            array_size *= s
        if file_size < np.dtype(dtype).itemsize * array_size + offset:
            raise RuntimeError("File isn't big enough")

        m = cls(shape, blocksize=blocksize, dtype=np.dtype(dtype))
        # The returned matrix is C ordered if order = 'C' but the assignment
        # always makes the local array fortran ordered.
        m.local_array[...] = blockcyclic.mpi_readmatrix(fname, MPI.COMM_WORLD,
                                shape, np.dtype(dtype).type, blocksize, 
                                (m.context.num_rows, m.context.num_cols),
                                order=order, displacement=offset)
=======
        
        # Check the file size.
        file_size = os.path.getsize(fname)  # bytes.
        array_size = 1
        for s in shape:
            array_size *= s
        if file_size < np.dtype(dtype).itemsize * array_size + offset:
            raise RuntimeError("File isn't big enough")
        
        # Create the distributed matrix.
        m = cls(shape, blocksize=blocksize, dtype=np.dtype(dtype))
        # Read the file and copy it into the distribute matrix.
        blockcyclic.mpi_readmatrix(fname, MPI.COMM_WORLD, shape, 
                np.dtype(dtype).type, blocksize, 
                (m.context.num_rows, m.context.num_cols),
                order=order, displacement=offset, local_array=m.local_array)
>>>>>>> b490abfa
        return m


    def local_shape(self):
        r"""The shape of the local matrix segment.
        
        Returns
        -------
        shape : list of integers
            The shape as [rows, cols].
        """
        nr = numrc(self.Nr, self.Br, self.context.row, 0, self.context.num_rows)
        nc = numrc(self.Nc, self.Bc, self.context.col, 0, self.context.num_cols)

        return (nr, nc)


    def _mkdesc(self):
        self._desc = np.zeros(9, dtype=np.int32)

        self._desc[0] = 1 # Dense matrix
        self._desc[1] = self.context.blacs_context
        self._desc[2] = self.Nr
        self._desc[3] = self.Nc
        self._desc[4] = self.Br
        self._desc[5] = self.Bc
        self._desc[6] = 0
        self._desc[7] = 0
        self._desc[8] = self.local_shape()[0]


    cdef int * _getdesc(self):
        return <int *>self._desc.data


    cdef char * _data(self):
         return <char *>self._local_array.data


    def _loadfile(self, file):
        bc2d_mmap_load(file, self._data(), self.dtype.itemsize, self.Nr, self.Nc, self.Br, self.Bc, 
                       self.context.num_rows, self.context.num_cols, 
                       self.context.row, self.context.col)


    def _loadarray(self, array):
        if array.dtype != self.dtype:
            raise Exception("Incompatible data types.")
        
        bc2d_copy_forward(<char *>np_data(array), <char *>self._data(),
                          self.dtype.itemsize, self.Nr, self.Nc, self.Br, self.Bc,
                          self.context.num_rows, self.context.num_cols,
                          self.context.row, self.context.col)
    

    def tofile(self, fname):
        r"""Save the distributed matrix out to a file.
        
        This use mmap to write out the local sections of the global
        matrix. The file will have the global matrix in the canonical
        order, though each block will be page aligned.

        In order to avoid a race condition, only the rank-0 MPI
        process will check for the existence of the file, and ensure
        it is long enough to save the vector to.
        
        Parameters
        ----------
        fname : string
            Name of the file to write into.
        """
         
        if self.context.mpi_rank == 0:
            length = num_rpage(self.Nr, self.Br, self.dtype.itemsize) * self.Nc * self.dtype.itemsize
            ensure_filelength(fname, length)

        MPI.COMM_WORLD.barrier()

        bc2d_mmap_save(fname, <char *>self._data(), self.dtype.itemsize,
                       self.Nr, self.Nc, self.Br, self.Bc, 
                       self.context.num_rows, self.context.num_cols, 
                       self.context.row, self.context.col)


    def to_npy(self, fname, fortran_order=True, shape_override=None):
        r"""same the distributed matrix out to a .npy file.

        Parameters
        ----------
        fname : str
            File name to save to.
        fortran_order : boolian
            Order the matrix in Fortran order on disk as opposed to C order.
        shape_override : tuple of integers
            What shape to write to the header of the .npy file.  This is like a
            reshape on write operaton.
        """

        # Global shape.
        if shape_override:
            size = 1
            for s in shape_override:
                size *= s
            # Might consider relaxing this restriction.
            if size != self.Nr * self.Nc:
                msg = "Total size of the array cannot change."
                raise ValueError(msg)
            shape = shape_override
        else:
            size = self.Nr * self.Nc
            shape = (self.Nr, self.Nc)
        # Axis ordering.
        if fortran_order:
            order = 'F'
            arr = self.local_array
        else:
            order = 'C'
            arr = np.ascontiguousarray(self.local_array)

        header_data = npyutils.pack_header_data(shape, fortran_order, 
                                               self._dtype)
        header_len = npyutils.get_header_length(header_data)
        
        blockcyclic.mpi_writematrix(fname, arr, MPI.COMM_WORLD, 
                        (self.Nr, self.Nc), self._dtype.type,
                        (self.Br, self.Bc), 
                        (self.context.num_rows, self.context.num_cols),
                        order=order, displacement=header_len)
 
        # Write the header data.
        if self.context.mpi_rank == 0:
            npyutils.write_header_data(fname, header_data)

        MPI.COMM_WORLD.barrier()


    def indices(self, full=False):
        r"""The indices of the elements stored in the local matrix.

        This can be used to easily build up distributed matrices that
        depend on their co-ordinates.

        Parameters
        ----------
        full : boolean, optional
            If False (default), the matrices of indices are not
            fleshed out, if True the full matrices are returned. This
            is like the difference between np.ogrid and np.mgrid.

        Returns
        -------
        im : tuple of ndarrays
            The first element contains the matrix of row indices and
            the second of column indices.

        Notes
        -----

        As an example a DistributedMatrix defined globally as
        :math:`M_{ij} = i + j` can be created by:

        >>> dm = DistributedMatrix(100, 100)
        >>> rows, cols = dm.indices()
        >>> dm.local_array[:] = rows + cols

        """

        if full:
            lr, lc = self.local_shape()
            ri, ci = self.indices(full=False)
            ri = np.tile(ri, lc)
            rc = np.tile(ci.T, lr).T
        else:
            ri = index_array(self.Nr, self.Br, self.context.row, self.context.num_rows)[:,np.newaxis]
            ci = index_array(self.Nc, self.Bc, self.context.col, self.context.num_cols)[np.newaxis,:]

        return (ri, ci)


    def copy(self):
        r"""Make a deep copy of the matrix.

        Returns
        -------
        c : DistributedMatrix
            A copy of this DistributedMatrix.
        """
        c = DistributedMatrix.empty_like(self)
        c.local_array[:] = self.local_array

        return c




def matrix_equal(A, B):
    r"""Test if two matrices are identical.

    Does a comparison of the global matrices. Uses MPI to test
    equality of all segments, and returns the global result for all.

    Parameters
    ----------
    A, B : DistributedMatrix
        Matrices to compare

    Returns
    -------
    cmp : boolean
        Whether equal or not.
    """
    if not np.array_equal(A.desc, B.desc):
        raise Exception("Matrices must be the same size, and equally distributed, for comparison.")

    t = np.array(np.array_equal(A.local_array, B.local_array), dtype=np.uint8)

    tv = np.zeros(A.context.mpi_size, dtype=np.uint8)

    MPI.COMM_WORLD.Allgather([t, MPI.BYTE], [tv, MPI.BYTE])

    return tv.astype(np.bool).all()
<|MERGE_RESOLUTION|>--- conflicted
+++ resolved
@@ -497,7 +497,6 @@
         # Block size.
         if not blocksize:
             blocksize = _blocksize
-<<<<<<< HEAD
         
         # Check the file size.
         file_size = os.path.getsize(fname)  # bytes.
@@ -506,23 +505,6 @@
             array_size *= s
         if file_size < np.dtype(dtype).itemsize * array_size + offset:
             raise RuntimeError("File isn't big enough")
-
-        m = cls(shape, blocksize=blocksize, dtype=np.dtype(dtype))
-        # The returned matrix is C ordered if order = 'C' but the assignment
-        # always makes the local array fortran ordered.
-        m.local_array[...] = blockcyclic.mpi_readmatrix(fname, MPI.COMM_WORLD,
-                                shape, np.dtype(dtype).type, blocksize, 
-                                (m.context.num_rows, m.context.num_cols),
-                                order=order, displacement=offset)
-=======
-        
-        # Check the file size.
-        file_size = os.path.getsize(fname)  # bytes.
-        array_size = 1
-        for s in shape:
-            array_size *= s
-        if file_size < np.dtype(dtype).itemsize * array_size + offset:
-            raise RuntimeError("File isn't big enough")
         
         # Create the distributed matrix.
         m = cls(shape, blocksize=blocksize, dtype=np.dtype(dtype))
@@ -531,7 +513,6 @@
                 np.dtype(dtype).type, blocksize, 
                 (m.context.num_rows, m.context.num_cols),
                 order=order, displacement=offset, local_array=m.local_array)
->>>>>>> b490abfa
         return m
 
 
