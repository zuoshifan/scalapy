#include <stdio.h>
#include <string.h>
#include <stdlib.h>
#include "mpi.h"
#include <math.h>

#include <sys/time.h>

#include <complex.h>

#ifdef _OPENMP
#include <omp.h>
#endif

typedef double complex complex16;

int main(int argc, char **argv) {

  int ictxt, nside, ngrid, nblock, nthread;
  int rank, size;
  int ic, ir, nc, nr;

  int i, j;

  char *fname;
  
  int info;
  int ZERO=0, ONE=1;
  double ZEROD=0.0;

  struct timeval st, et;

  double dtev;
  double gfpc_ev;

  int nevals=0, nevecs=0;

  /* Initialising MPI stuff */
  MPI_Init(&argc, &argv);
  MPI_Comm_rank(MPI_COMM_WORLD, &rank);
  MPI_Comm_size(MPI_COMM_WORLD, &size);

  printf("Process %i of %i.\n", rank, size);


  /* Parsing arguments */
  if(argc < 6) {
    exit(-3);
  }

  nside = atoi(argv[1]);
  ngrid = atoi(argv[2]);
  nblock = atoi(argv[3]);
  nthread = atoi(argv[4]);
  fname = argv[5];

  if(rank == 0) {
    printf("Multiplying matrices of size %i x %i\n", nside, nside);
    printf("Process grid size %i x %i\n", ngrid, ngrid);
    printf("Block size %i x %i\n", nblock, nblock);
    printf("Using %i OpenMP threads\n", nthread);
  }



  #ifdef _OPENMP
  if(rank == 0) printf("Setting OMP_NUM_THREADS=%i\n", nthread);
  omp_set_num_threads(nthread);
  #endif

  /* Setting up BLACS */
  Cblacs_pinfo( &rank, &size ) ;
  Cblacs_get(-1, 0, &ictxt );
  Cblacs_gridinit(&ictxt, "Row", ngrid, ngrid);
  Cblacs_gridinfo(ictxt, &nr, &nc, &ir, &ic);

  int descA[9], descB[9], descZ[9];

  /* Fetch local array sizes */
  int Ar, Ac;

  Ar = numroc_( &nside, &nblock, &ir, &ZERO, &nr);
  Ac = numroc_( &nside, &nblock, &ic, &ZERO, &nc);

  printf("Local array section %i x %i\n", Ar, Ac);

  /* Set descriptors */
  descinit_(descA, &nside, &nside, &nblock, &nblock, &ZERO, &ZERO, &ictxt, &Ar, &info);
  descinit_(descB, &nside, &nside, &nblock, &nblock, &ZERO, &ZERO, &ictxt, &Ar, &info);  
  descinit_(descZ, &nside, &nside, &nblock, &nblock, &ZERO, &ZERO, &ictxt, &Ar, &info);  

  /* Initialise and fill arrays */
  complex16 *A = (complex16 *)malloc(Ar*Ac*sizeof(complex16));
  complex16 *B = (complex16 *)malloc(Ar*Ac*sizeof(complex16));
  complex16 *Z = (complex16 *)malloc(Ar*Ac*sizeof(complex16));

  double *evals = (double *)malloc(nside * sizeof(double));

  for(i = 0; i < Ar; i++) {
    for(j = 0; j < Ac; j++) {
      A[j*Ar + i] = drand48();
<<<<<<< HEAD
      B[j*Ar + i] = 0.0;
      Z[j*Ar + i] = drand48();
=======
      Z[j*Ar + i] = 0.0;
>>>>>>> 00f6d25a
    }
  }

  if(rank == 0) printf("Starting multiplication for matrix B.\n");

  double alpha = 1.0, beta = 0.0;

  Cblacs_barrier(ictxt,"A");
  gettimeofday(&st, NULL);

  pdgemm_("T", "N", &nside, &nside, &nside,
    &alpha,
    Z, &ONE, &ONE, descZ,
    Z, &ONE, &ONE, descZ,
    &beta,
    B, &ONE, &ONE, descB );

  Cblacs_barrier(ictxt,"A");
  gettimeofday(&et, NULL);
  dtev = (double)((et.tv_sec-st.tv_sec) + (et.tv_usec-st.tv_usec)*1e-6);
  gfpc_ev = 2.0*pow(nside, 3) / (dttn * 1e9 * ngrid * ngrid * nthread);

  if(rank == 0) printf("Done.\n=========\nTime taken: %g s\nGFlops per core: %g\n=========\n", dttn, gfpc_tn);

  int liwork = -1;
  int tli = 0;

  

  // Workspace size inquiry
  int lwork = -1;
  complex16 tlw = 0.0;

  int lrwork = -1;
  double tlr = 0.0;

  int * ifail = (int *)malloc(nside * sizeof(int));
  int * iclustr = (int *)malloc(ngrid * ngrid * sizeof(int));
  double * gap = (double *)malloc(ngrid * ngrid * sizeof(double));

  // Compute eigen problem
  pzhegvx_(&ONE, "V", "A", "U", &nside,
           A, &ONE, &ONE, descA,
           B, &ONE, &ONE, descB,
           &ZEROD, &ZEROD, &ZERO, &ZERO, // Limits for eigenvalues found
           &ZEROD, &nevals, &nevecs, evals, // Eigenvalue related stuff
           &ZEROD, Z, &ONE, &ONE, descZ,
           &tlw, &lwork,
           &tlr, &lrwork,
           &tli, &liwork,
           ifail, iclustr, gap, &info);

  // Initialise workspace to correct length
  lwork = (int)tlw;
  complex16 * work = (complex16 *)malloc(sizeof(complex16) * lwork);

  lrwork = (int)tlr;
  double * rwork = (double *)malloc(sizeof(double) * lrwork);

  liwork = (int)tli;
  int * iwork = (int *)malloc(sizeof(int) * liwork);


  if(rank == 0) printf("Starting eigenvalue.\n");

  Cblacs_barrier(ictxt,"A");
  gettimeofday(&st, NULL);

  // Compute eigen problem
  pzhegvx_(&ONE, "V", "A", "U", &nside,
           A, &ONE, &ONE, descA,
           B, &ONE, &ONE, descB,
           &ZEROD, &ZEROD, &ZERO, &ZERO, // Limits for eigenvalues found
           &ZEROD, &nevals, &nevecs, evals, // Eigenvalue related stuff
           &ZEROD, Z, &ONE, &ONE, descZ,
           work, &lwork,
           rwork, &lrwork,
           iwork, &liwork,
           ifail, iclustr, gap, &info);


  Cblacs_barrier(ictxt,"A");
  gettimeofday(&et, NULL);
  dtev = (double)((et.tv_sec-st.tv_sec) + (et.tv_usec-st.tv_usec)*1e-6);
  gfpc_ev = 48.0*pow(nside, 3) / (dtev * 1e9 * ngrid * ngrid * nthread);


  if(rank == 0) printf("Done.\n=========\nTime taken: %g s\nGFlops per core: %g\n=========\n", dtev, gfpc_ev);


  free(iwork);
  free(work);
  free(A);
  free(Z);


  if(rank == 0) {
    FILE * fd;
    fd = fopen(fname, "w");
    fprintf(fd, "%g %g %g %g %i %i %i %i %g %g %g %g\n", gfpc_ev, nside, ngrid, nblock, nthread, dtev);
    fclose(fd);
  }

  Cblacs_gridexit( 0 );
  MPI_Finalize();

}
<|MERGE_RESOLUTION|>--- conflicted
+++ resolved
@@ -99,12 +99,8 @@
   for(i = 0; i < Ar; i++) {
     for(j = 0; j < Ac; j++) {
       A[j*Ar + i] = drand48();
-<<<<<<< HEAD
       B[j*Ar + i] = 0.0;
       Z[j*Ar + i] = drand48();
-=======
-      Z[j*Ar + i] = 0.0;
->>>>>>> 00f6d25a
     }
   }
 
